"""API Routes Module for AI-Powered Backend Platform.

This module defines all the API endpoints for the platform, including:
- User authentication and management
- File operations (upload, download, listing, deletion)
- AI query handling and conversation management
- Device management and tracking
- Twilio integration for SMS/voice
- User profile and settings

All endpoints are protected with JWT authentication unless explicitly marked as public.
"""

import os
import re
import logging
import json
import uuid
import mimetypes
from datetime import datetime, timedelta
from typing import Dict, List, Optional, Any, Union
from urllib.parse import quote

# Configure logging
logger = logging.getLogger(__name__)

# Local imports
from server.utils.logging_utils import (
    log_request_start, 
    log_response,
    log_error,
    log_something,
    log_ai_call,
    log_ai_response,
    log_request_payload,
    logger
)

# AI Components - using local package
import sys
import os
from pathlib import Path

# Add the project root to the Python path
project_root = str(Path(__file__).parent.parent.absolute())
if project_root not in sys.path:
    sys.path.append(project_root)


from aiagent.memory.memory_manager import LongTermMemoryManager, ShortTermMemoryManager
from aiagent.handler.query import query_openai, summarize_conversation, update_memory
    
# Create a simple wrapper class for the query handler
class AIQueryHandler:
    def __init__(self):
        self.query_openai = query_openai
        self.summarize_conversation = summarize_conversation
        self.update_memory = update_memory

ai_query_handler = AIQueryHandler()
logger.info("AI Query Handler initialized successfully")
    


from fastapi import (
    APIRouter, 
    Depends, 
    HTTPException, 
    UploadFile as FastAPIFile, 
    File, 
    Request, 
    Form, 
    status,
    Path,
    Body,
    Header
)
from fastapi import UploadFile
from fastapi.security import OAuth2PasswordRequestForm
from fastapi.responses import JSONResponse, FileResponse, Response, StreamingResponse
from fastapi.encoders import jsonable_encoder
from pydantic import BaseModel, Field, HttpUrl
from typing import Dict, List, Optional, Any, Union

# Application imports
from . import services
from .utils import compute_sha256
from .db import User, File as DBFile, Query, Device, Session, SessionLocal
from .auth import (
    get_db, 
    get_password_hash, 
    authenticate_user, 
    create_access_token,
    get_current_user, 
    ACCESS_TOKEN_EXPIRE_MINUTES
)

# Import schemas
from .schemas.health import HealthCheckResponse
from .schemas import (
    RegisterRequest, 
    RegisterResponse, 
    LoginRequest, 
    TokenResponse,
    UserResponse,
    FileUploadResponse,
    QueryRequest,
    QueryResponse,
    DeviceHeartbeatRequest,
    DeviceInfo,
    DeviceListResponse,
    MessageRequest,
    MessageResponse,
    IncomingMessage,
    CallResponse,
    TranscriptionResponse,
    FileInfo,
    FileListResponse,
    FileUpdateRequest,
    FileType
)

# Initialize router
router = APIRouter(
    prefix="",
    tags=["api"],
    responses={
        status.HTTP_401_UNAUTHORIZED: {"description": "Missing or invalid authentication"},
        status.HTTP_403_FORBIDDEN: {"description": "Not enough permissions"},
        status.HTTP_404_NOT_FOUND: {"description": "Resource not found"},
    },
)

# Initialize assets folder
ASSETS_FOLDER = "assets"
os.makedirs(ASSETS_FOLDER, exist_ok=True)

# Start the scheduler when the module loads
services.start_scheduler()

# ===========================================
# API Endpoints
# ===========================================



@router.get(
    "/health",
    response_model=HealthCheckResponse,
    status_code=status.HTTP_200_OK,
    summary="Health Check",
    description="Check if the API is running and healthy.",
    tags=["system"]
)
async def health_check() -> HealthCheckResponse:
    """Check the health status of the API.
    
    This endpoint performs a basic health check of the API and its dependencies.
    
    Returns:
        HealthCheckResponse: The health check response containing status, timestamp, and version.
    """
    return HealthCheckResponse(
        status="ok",
        timestamp=datetime.utcnow().isoformat() + "Z",
        version="1.0.0"
    )


@router.post(
    "/register",
    response_model=RegisterResponse,
    status_code=status.HTTP_201_CREATED,
    summary="Register a new user",
    description="Create a new user account with the provided credentials.",
    tags=["auth"],
    responses={
        400: {"description": "Username or phone number already exists"},
        422: {"description": "Validation error in request data"}
    }
)
async def register(
    req: RegisterRequest, 
    db: Session = Depends(get_db)
) -> Dict[str, Any]:
    """Register a new user in the system.
    
    Creates a new user account with the provided username, password, and optional phone number.
    The password will be hashed before storage.
    
    Args:
        req: The registration request containing user details.
        db: Database session dependency.
        
    Returns:
        Dict[str, Any]: Registration confirmation with user ID and username.
        
    Raises:
        HTTPException: 400 if username or phone number already exists.
    """
    # Check if username already exists
    if db.query(User).filter(User.username == req.username).first():
        raise HTTPException(
            status_code=status.HTTP_400_BAD_REQUEST,
            detail="Username already registered"
        )
    
    # Check if phone number already exists (if provided)
    if req.phone_number and db.query(User).filter(User.phone_number == req.phone_number).first():
        raise HTTPException(
            status_code=status.HTTP_400_BAD_REQUEST,
            detail="Phone number already registered"
        )
    
    # Create new user
    hashed_password = get_password_hash(req.password)
    db_user = User(
        username=req.username,
        hashed_password=hashed_password,
        phone_number=req.phone_number,
        is_active=True
    )
    
    db.add(db_user)
    db.commit()
    db.refresh(db_user)
    
    return {
        "user_id": db_user.id,
        "username": db_user.username,
        "message": "User registered successfully"
    }


@router.post(
    "/login",
    response_model=TokenResponse,
    status_code=status.HTTP_200_OK,
    summary="User Login",
    description="Authenticate a user and retrieve an access token.",
    tags=["auth"],
    responses={
        400: {"description": "Incorrect username or password"},
        422: {"description": "Validation error in request data"}
    }
)
async def login(
    request: Request, 
    form_data: OAuth2PasswordRequestForm = Depends(),
    db: Session = Depends(get_db)
) -> Dict[str, Any]:
    """Authenticate a user, register the calling device and bootstrap a
    `<device_id>.json` tracking file that will be kept in-sync by the
    `/device/heartbeat` endpoint.

    The request **MUST** be sent as a regular OAuth2 password flow form but can
    optionally include the following extra form fields so we can properly
    identify the client device:
    - `device_name`: Human readable name (e.g. "John's MacBook")
    - `device_type`: One of `mac_app`, `chrome_extension`, *etc.*
    """
    # Parse the oauth2 form manually so that we can grab the extra fields
    form = await request.form()
    username: str = form.get("username")
    password: str = form.get("password")
    device_name: str = form.get("device_name") or None
    device_type: str = form.get("device_type") or None
    device_uuid: str = form.get("device_id") or None  # client-provided stable id

    # Guard: we prefer explicit identification; if missing, generate placeholders
    if not device_uuid:
        # Fall back to generated uuid to avoid duplicates of "unknown_device"
        device_uuid = str(uuid.uuid4())
    if not device_name:
        device_name = f"device_{device_uuid[:6]}"
    if not device_type:
        device_type = "unknown_type"

    user = authenticate_user(db, username, password)
    if not user:
        raise HTTPException(status_code=400, detail="Invalid credentials")

    # ------------------------------------------------------------------
    # Register / update the device that is requesting the token
    # ------------------------------------------------------------------
    device = None
    if device_uuid:
        device = db.query(Device).filter(
            Device.userId == user.userId,
            Device.device_uuid == device_uuid
        ).first()
    if not device:
        device = db.query(Device).filter(
            Device.userId == user.userId,
            Device.device_name == device_name
        ).first()

    if not device:
        device = Device(
            userId=user.userId,
            device_name=device_name,
            device_type=device_type,
            device_uuid=device_uuid,
        )
        db.add(device)
        db.commit()
        db.refresh(device)
    else:
        # Keep server-side name/type up-to-date in case they changed on client
        device.device_name = device_name
        device.device_type = device_type
        if device_uuid and not device.device_uuid:
            device.device_uuid = device_uuid
        db.commit()

    # ------------------------------------------------------------------
    # Create an initial per-device tracking file (<device_id>.json)
    # ------------------------------------------------------------------
    filename = f"{device.deviceId}.json"
    file_entry = db.query(DBFile).filter(
        DBFile.userId == user.userId,
        DBFile.filename == filename
    ).first()

    if file_entry and file_entry.content:
        try:
            data = json.loads(file_entry.content.decode("utf-8"))
        except Exception:
            data = {"events": []}
    else:
        data = {
            "deviceId": device.deviceId,
            "device_name": device_name,
            "device_type": device_type,
            "events": []
        }

    # Append the current foreground information as a new event
    data.setdefault("events", []).append({
        "timestamp": datetime.utcnow().isoformat(),
        "current_app": None,
        "current_page": None,
        "current_url": None
    })

    updated_bytes = json.dumps(data).encode("utf-8")

    if file_entry:
        file_entry.content = updated_bytes
        file_entry.size = len(updated_bytes)
        file_entry.file_hash = compute_sha256(updated_bytes)
        file_entry.uploaded_at = datetime.utcnow()
    else:
        new_file = DBFile(
            filename=filename,
            userId=user.userId,
            size=len(updated_bytes),
            content=updated_bytes,
            file_hash=compute_sha256(updated_bytes),
            content_type="application/json",
            uploaded_at=datetime.utcnow()
        )
        db.add(new_file)

    db.commit()

    # ------------------------------------------------------------------
    # Generate the access token and respond
    # ------------------------------------------------------------------
    access_token = create_access_token(
        data={"sub": user.username},
        expires_delta=ACCESS_TOKEN_EXPIRE_MINUTES
    )

    return {
        "access_token": access_token,
        "token_type": "bearer",
        "deviceId": device.deviceId
    }

@router.post(
    "/upload",
    response_model=FileUploadResponse,
    status_code=status.HTTP_201_CREATED,
    summary="Upload a file",
    description="Upload a file to the server. The file will be associated with the authenticated user's account.",
    tags=["files"],
    responses={
        400: {"description": "File too large or invalid"},
        401: {"description": "Not authenticated"},
        500: {"description": "Upload failed"}
    }
)
async def upload_file(
    file: UploadFile = File(..., description="The file to upload"),
    user: User = Depends(get_current_user),
    db: Session = Depends(get_db)
) -> Dict[str, Any]:
    try:
        contents = await file.read()
        file_size = len(contents)
        file_hash = compute_sha256(contents)

        if file_size > user.max_file_size:
            raise HTTPException(status_code=400, detail="File too large")

        existing = db.query(DBFile).filter(
            DBFile.userId == user.userId,
            DBFile.filename == file.filename
        ).first()

        content_type = mimetypes.guess_type(file.filename)[0] or "application/octet-stream"

        if existing:
            if existing.file_hash == file_hash:
                return {"message": "File already exists", "fileId": existing.fileId}
            else:
                existing.content = contents
                existing.size = file_size
                existing.file_hash = file_hash
                existing.uploaded_at = datetime.utcnow()
                existing.content_type = content_type
                db.commit()
                return {"message": "File updated", "fileId": existing.fileId}

        # New file
        new_file = DBFile(
            filename=file.filename,
            userId=user.userId,
            size=file_size,
            content=contents,
            file_hash=file_hash,
            content_type=content_type,
            uploaded_at=datetime.utcnow()
        )

        db.add(new_file)
        db.commit()
        db.refresh(new_file)

        return {
            "message": "File uploaded",
            "fileId": new_file.fileId,
            "size": new_file.size,
            "hash": new_file.file_hash
        }

    except Exception as e:
        db.rollback()
        log_error(f"Upload failed: {e}", e, endpoint="/upload")
        raise HTTPException(status_code=500, detail="Upload failed")

@router.post(
    "/query",
    response_model=QueryResponse,
    status_code=status.HTTP_200_OK,
    summary="Process AI Query",
    description="""
    Process a user query using the AI model and return a response.
    Maintains conversation context using chat_id for multi-turn conversations.
    """,
    tags=["AI"],
    responses={
        400: {"description": "Invalid request parameters"},
        401: {"description": "Not authenticated"},
        429: {"description": "Rate limit exceeded"},
        500: {"description": "AI service error"}
    }
)
async def query_endpoint(
    query_data: QueryRequest,
    request: Request,
    user: User = Depends(get_current_user),
    db: Session = Depends(get_db)
) -> Dict[str, Any]:
    """Process an AI query from a user.
    
    Sends the query to the OpenAI API and returns the response. The query and response
    are associated with a chat ID for maintaining conversation context.
    All queries and responses are stored in the database for future reference.
    
    Args:
        query_data: The query parameters including the user's message
        request: The HTTP request object
        user: The authenticated user making the query
        db: Database session dependency
        
    Returns:
        Dict containing the AI's response and metadata
        
    Raises:
        HTTPException: If there's an error processing the query
    """
    # First check if there's any content in the request body
    body_bytes = await request.body()
    if not body_bytes:
        return JSONResponse({"error": "Empty request body"}, status_code=400)
        
    # Try to parse the JSON body
    try:
        body = await request.json()
    except json.JSONDecodeError as json_err:
        return JSONResponse({"error": f"Invalid JSON in request body: {str(json_err)}"}, status_code=400)
        

    try:
        
        # Check for required fields
        if not body.get("query"):
            return JSONResponse(status_code=400, content={"error": "No query provided"})
            
        # Check for chat_id field - Make sure this runs BEFORE the try-except for the AI agent
        # Handle both camelCase (chatId) and snake_case (chat_id) formats for compatibility
        chat_id = body.get("chat_id") or body.get("chatId")
        if chat_id is None or chat_id == "":
            return JSONResponse(status_code=400, content={"error": "No chat ID provided"})
        
        user_query = body.get("query")
        # check pageContent field
        page_content = body.get("pageContent")
        if page_content :
            user_query += "\n\n" + "Here is the page content: " + page_content

        
        # Create a new query record in the database (without response yet)
        db_query = Query(
            userId=user.userId,
            chatId=chat_id,
            query_text=user_query
        )
        db.add(db_query)
        db.commit()
        db.refresh(db_query)
        
        # Load long-term memory from DB
        longterm_memory_file = db.query(DBFile).filter(DBFile.userId == user.userId, DBFile.filename == "long_term_memory.json").first()
        longterm_content_str = longterm_memory_file.content.decode('utf-8') if longterm_memory_file and longterm_memory_file.content else "{}"

        # Load short-term memory from DB
        shortterm_memory_file = db.query(DBFile).filter(DBFile.userId == user.userId, DBFile.filename == "short_term_memory.json").first()
        shortterm_content_str = shortterm_memory_file.content.decode('utf-8') if shortterm_memory_file and shortterm_memory_file.content else "{}"
        
        # Initialize memory managers with parsed JSON content
        try:
            longterm_memory_data = json.loads(longterm_content_str)
            shortterm_memory_data = json.loads(shortterm_content_str)
        except json.JSONDecodeError as e:
            logger.error(f"Error decoding memory content from DB for user {user.userId}: {e}. LTM content: '{longterm_content_str[:200]}', STM content: '{shortterm_content_str[:200]}'")
            # Fallback to empty memory if JSON is corrupted
            longterm_memory_data = {}
            shortterm_memory_data = {}

        long_term_memory = LongTermMemoryManager(memory_content=longterm_memory_data)
        short_term_memory = ShortTermMemoryManager(memory_content=shortterm_memory_data)

        # Include user markdown notes in the query context
        try:
            notes_files = (
                db.query(DBFile)
                .filter(DBFile.userId == user.userId, DBFile.filename.ilike('%.md'))
                .limit(50)
                .all()
            )
            notes_parts = []
            for nf in notes_files:
                try:
                    note_text = (nf.content or b'').decode('utf-8', errors='ignore')
                except Exception:
                    note_text = ''
                notes_parts.append(f"{nf.filename}_{note_text}")
            if notes_parts:
                concatenated_notes = "_".join(notes_parts)
                user_query += "\n\nthese are the notes of the user:" + concatenated_notes
        except Exception as e:
            logger.error(f"Error loading user notes for query: {e}")

        # Call your AI agent with try/except to handle Vercel environment limitations
        try:
            from aiagent.handler.query import query_openai
            
            # Set up auxiliary data for the AI query
            aux_data = {
                "username": user.username,
                "user_id": user.userId,
                "chat_id": chat_id,
                "query_id": db_query.queryId
            }
            
            # Read references
            from aiagent.context.reference import read_references
            try:
                references = read_references()
            except Exception as e:
                logging.error(f"Error loading references: {e}")
                references = {}
            
            # Send query to AI agent using query_openai instead of ask_ai
            response = query_openai(
                query=user_query,
                long_term_memory=long_term_memory,
                short_term_memory=short_term_memory,
                aux_data=aux_data,
                references=references,
                max_tokens=1000,  # Default max tokens
                temperature=0.7  # Default temperature
            )
            
            # If the query was successful, update the memory
            if not response.startswith("Error:"):
                # Update shortterm memory
                conversations = shortterm_memory_data.get("conversations", [])
                # Create a summary
                from aiagent.handler.query import summarize_conversation, update_memory
                summary = summarize_conversation(user_query, response)
                updated = update_memory(user_query, response, long_term_memory) 
                
                # Update conversations
                shortterm_memory_data["conversations"] = conversations + [{
                    "query": user_query, 
                    "response": response, 
                    "summary": summary
                }]

                # save updated longterm memory
                if updated : 
                    log_something("Updated longterm memory:"+str(long_term_memory.get_content()), "queryEndpoint")
                    if longterm_memory_file:
                        updated_content = long_term_memory.get_content()
                        longterm_memory_file.content = json.dumps(updated_content).encode('utf-8')
                        longterm_memory_file.size = len(longterm_memory_file.content)
                        # db.add(longterm_memory_file)
                        db.commit()
                    else:

                        # long_term_memory.json didn't exist for this user, create it now
                        new_longterm_file = DBFile(
                            filename="long_term_memory.json",
                            userId=user.userId,
                            content=json.dumps(long_term_memory.get_content()).encode('utf-8'),
                            content_type="application/json"
                        )
                        new_longterm_file.size = len(new_longterm_file.content)
                        db.add(new_longterm_file)
                        db.commit()
                else :
                    log_something("Longterm memory not updated", "queryEndpoint")
                
                # Save updated shortterm memory back to the database
                if shortterm_memory_file:
                    shortterm_memory_file.content = json.dumps(shortterm_memory_data).encode('utf-8')
                    shortterm_memory_file.size = len(shortterm_memory_file.content)
                else:
                    # short_term_memory.json didn't exist for this user, create it now
                    new_shortterm_file = DBFile(
                        filename="short_term_memory.json",
                        userId=user.userId,
                        content=json.dumps(shortterm_memory_data).encode('utf-8'),
                        content_type="application/json"
                    )
                    new_shortterm_file.size = len(new_shortterm_file.content)
                    db.add(new_shortterm_file)
                db.commit()

        except FileNotFoundError as file_err:
            # Handle missing files in Vercel environment
            log_error(f"AI agent file not found: {str(file_err)}", exc=file_err, endpoint="/query")
            if os.environ.get("VERCEL"):
                # In Vercel, return a graceful error message for testing purposes
                response = "The AI agent is not fully configured in this environment. This is a test instance."
            else:
                # In non-Vercel environments, still raise the error
                raise file_err
        
        # Log the response
        log_ai_response(response, "/query")
        
        # Update the query record with the response
        db_query.response = response
        db.commit()
        
        return {
            "response": response,
            "query": user_query,
            "chat_id": chat_id,
            "queryId": db_query.queryId
        }
    except Exception as e:
        db.rollback()  # Rollback transaction on error
        log_error(f"AI query failed: {str(e)}", exc=e, endpoint="/query")
        raise HTTPException(status_code=500, detail=f"Error processing query: {str(e)}")


@router.post("/active")
async def update_active_item(
    request: Request, 
    user: User = Depends(get_current_user),
    db: SessionLocal = Depends(get_db)
):
    """Update or add an active item for the authenticated user.
    
    Records the device, path, and title of the active item being viewed.
    If an entry with the same device exists, it will be updated.
    
    Args:
        request: The HTTP request containing the active item data
        user: The authenticated user
        db: Database session
        
    Returns:
        dict: Success status and updated active items
        
    Raises:
        HTTPException: 400 if required fields are missing
        HTTPException: 404 if user's short-term memory is not found
    """
    try:
        # Log request start
        log_request_start('/active', request.method, dict(request.headers), request.client.host if request.client else None)
        
        # Parse request body
        try:
            data = await request.json()
            log_request_payload(data, '/active')
        except json.JSONDecodeError as json_err:
            log_error(f"Invalid JSON: {str(json_err)}", json_err, {"endpoint": "/active"}, "/active")
            return JSONResponse({"error": f"Invalid JSON in request body: {str(json_err)}"}, status_code=400)
            
        # Validate required fields
        device = data.get('device')
        path = data.get('path', '')
        title = data.get('title', '')
        
        if not device:
            log_error("Missing device identifier", None, {"endpoint": "/active"}, "/active")
            return JSONResponse({"error": "Missing device identifier"}, status_code=400)
            
        # Get user's short-term memory file
        stm_file = db.query(DBFile).filter(
            DBFile.userId == user.userId,
            DBFile.filename == "short_term_memory.json"
        ).first()
        
        if not stm_file:
            log_error("Short-term memory not found", None, {"userId": user.userId}, "/active")
            raise HTTPException(status_code=404, detail="Short-term memory not found")
            
        # Parse existing memory
        try:
            memory = json.loads(stm_file.content.decode('utf-8'))
        except json.JSONDecodeError as e:
            log_error(f"Invalid short-term memory format: {str(e)}", e, {"userId": user.userId}, "/active")
            raise HTTPException(status_code=500, detail="Invalid short-term memory format")
            
        # Initialize active list if it doesn't exist
        if 'active' not in memory:
            memory['active'] = []
            
        # Create new active item
        new_item = {
            'device': device,
            'path': path,
            'title': title,
            'timestamp': datetime.utcnow().isoformat()
        }
        
        # Update existing item or add new one
        updated = False
        for i, item in enumerate(memory['active']):
            if item.get('device') == device:
                memory['active'][i] = new_item
                updated = True
                break
                
        if not updated:
            memory['active'].append(new_item)
            
        # Update the file in database
        stm_file.content = json.dumps(memory).encode('utf-8')
        stm_file.size = len(stm_file.content)
        db.commit()
        
        # Log success
        #logger.info(f"[SERVER] Updated active item for user {user.userId}, device {device}")
        
        # Return success response with updated active items
        response = {
            "status": "success",
            "active": memory['active']
        }
        log_response(200, response, '/active')
        return JSONResponse(response, status_code=200)
        
    except HTTPException:
        raise
    except Exception as e:
        log_error(str(e), e, {"endpoint": "/active"}, "/active")
        raise HTTPException(status_code=500, detail=f"Internal server error: {str(e)}")

@router.get("/files")
def list_files(user: User = Depends(get_current_user), db: SessionLocal = Depends(get_db)):
    """List all files uploaded by the authenticated user.
    
    Retrieves files from the database instead of checking the filesystem directly.
    
    Args:
        user: The authenticated user whose files to list
        db: Database session dependency
        
    Returns:
        dict: List of files with their metadata
    """
    try:
        # Query the database for files owned by this user
        files = db.query(DBFile).filter(DBFile.userId == user.userId).all()
        
        # Format the response with file metadata
        file_list = [
            {
                "fileId": file.fileId,
                "filename": file.filename,
                "size": file.size,
                "uploaded_at": file.uploaded_at
            } for file in files
        ]
        
        return {"files": file_list, "count": len(file_list)}
    except Exception as e:
        log_error(f"Error listing files: {str(e)}", exc=e, endpoint="/files")
        raise HTTPException(status_code=500, detail=f"Error listing files: {str(e)}")

@router.get("/download/{fileId}")
def download_file(fileId: int, user: User = Depends(get_current_user), db: SessionLocal = Depends(get_db)):
    """Download a specific file by its ID.
    
    Retrieves the file record from the database before accessing the filesystem.
    
    Args:
        fileId: The ID of the file to download
        user: The authenticated user requesting the download
        db: Database session dependency
        
    Returns:
        FileResponse: The file content as a download
        
    Raises:
        HTTPException: 404 if file not found
        HTTPException: 403 if trying to access another user's file
    """
    try:
        # Query the database for the file record
        file_record = db.query(DBFile).filter(DBFile.fileId == fileId).first()
        
        # Check if file exists and belongs to the user
        if not file_record:
            raise HTTPException(status_code=404, detail="File not found")
            
        if file_record.userId != user.userId:
            raise HTTPException(status_code=403, detail="You don't have permission to access this file")
        
        # First try to get content directly from the database
        if file_record.content is not None:
            file_content = file_record.content
            content_type = file_record.content_type or "application/octet-stream"
        else:
            # Fall back to the filesystem if content is not in the database
            filepath = file_record.path
            if filepath and os.path.exists(filepath):
                with open(filepath, "rb") as f:
                    file_content = f.read()
                content_type = file_record.content_type or "application/octet-stream"
            else:
                # Try standard path as fallback
                user_folder = os.path.join(ASSETS_FOLDER, str(user.userId))
                fallback_path = os.path.join(user_folder, file_record.filename)
                if os.path.exists(fallback_path):
                    with open(fallback_path, "rb") as f:
                        file_content = f.read()
                    content_type = file_record.content_type or "application/octet-stream"
                else:
                    raise HTTPException(status_code=404, detail="File content not found")
        
        # Guess content type from filename if not set
        if not content_type or content_type == "application/octet-stream":
            import mimetypes
            content_type = mimetypes.guess_type(file_record.filename)[0] or "application/octet-stream"
        
        # Stream the file from memory
        def iterfile():
            yield file_content
                
        return StreamingResponse(
            iterfile(), 
            media_type=content_type, 
            headers={"Content-Disposition": f"attachment; filename={quote(file_record.filename)}"}
        )
    except HTTPException:
        raise
    except Exception as e:
        log_error(f"Error downloading file: {str(e)}", exc=e, endpoint=f"/download/{fileId}")
        raise HTTPException(status_code=500, detail=f"Error downloading file: {str(e)}")

@router.delete("/delete/{fileId}")
def delete_file(fileId: int, user: User = Depends(get_current_user), db: SessionLocal = Depends(get_db)):
    """Delete a specific file by its ID.
    
    Deletes both the database record and the file on disk.
    
    Args:
        fileId: The ID of the file to delete
        user: The authenticated user requesting the deletion
        db: Database session dependency
        
    Returns:
        dict: Confirmation message
        
    Raises:
        HTTPException: 404 if file not found
        HTTPException: 403 if trying to delete another user's file
    """
    try:
        # Query the database for the file record
        file_record = db.query(DBFile).filter(DBFile.fileId == fileId).first()
        
        # Check if file exists and belongs to the user
        if not file_record:
            raise HTTPException(status_code=404, detail="File not found")
            
        if file_record.userId != user.userId:
            raise HTTPException(status_code=403, detail="You don't have permission to delete this file")
        
        # Get file information before deleting
        filename = file_record.filename
        filepath = file_record.path
        
        # Delete the file from disk if it exists
        try:
            # If filepath is None, we're using database storage, so no need to remove from disk
            if filepath and os.path.exists(filepath):
                os.remove(filepath)
            else:
                # Try the standard path pattern as fallback (only for non-Vercel environments)
                if not os.environ.get("VERCEL") and not os.environ.get("READ_ONLY_FS"):
                    user_folder = os.path.join(ASSETS_FOLDER, str(user.userId))
                    fallback_path = os.path.join(user_folder, filename)
                    if os.path.exists(fallback_path):
                        os.remove(fallback_path)
        except (OSError, TypeError) as e:
            # Continue even if file removal fails, as we still want to remove the database record
            log_error(f"Error removing file from disk: {str(e)}", exc=e, endpoint=f"/delete/{fileId}")
        
        # Delete the database record
        db.delete(file_record)
        db.commit()
        
        return {"message": f"File '{filename}' deleted successfully.", "fileId": fileId}
    except HTTPException:
        raise
    except Exception as e:
        db.rollback()
        log_error(f"Error deleting file: {str(e)}", exc=e, endpoint=f"/delete/{fileId}")
        raise HTTPException(status_code=500, detail=f"Error deleting file: {str(e)}")


@router.get('/profile', response_model=UserResponse)
def profile(current_user: User = Depends(get_current_user)):
    """Get profile information for the currently authenticated user.
    
    Returns:
        UserResponse: The authenticated user's profile data, including their role and phone number.
    """
    # The current_user object (SQLAlchemy model) will be automatically
    # converted to a UserResponse Pydantic model by FastAPI.
    return UserResponse(
        userId=current_user.userId,
        username=current_user.username,
        max_file_size=current_user.max_file_size,
        role=current_user.role,
        phone_number=current_user.phone_number
    )



# --- Device Endpoints ---


@router.post("/device/heartbeat")
async def device_heartbeat(
    device_id: str = Form(None),  # client stable UUID (device_uuid)
    device_name: str = Form(None),
    device_type: str = Form(None),
    current_app: str = Form(None),
    current_page: str = Form(None),
    current_url: str = Form(None),
    user: User = Depends(get_current_user),
    db: Session = Depends(get_db)
):
    now = datetime.utcnow()

    # Resolve device record prioritising device_uuid when supplied
    device = None
    if device_id:
        device = db.query(Device).filter(
            Device.userId == user.userId,
            Device.device_uuid == device_id
        ).first()

    if not device and device_name:
        device = db.query(Device).filter(
            Device.userId == user.userId,
            Device.device_name == device_name
        ).first()

    # Create the device entry on first heartbeat if it was not registered
    if not device:
        # Fallback defaults
        if not device_name:
            device_name = f"device_{device_id[:6] if device_id else uuid.uuid4().hex[:6]}"
        if not device_type:
            device_type = "unknown_type"

        device = Device(
            userId=user.userId,
            device_name=device_name,
            device_type=device_type,
            device_uuid=device_id,
        )
        db.add(device)
        db.commit()
        db.refresh(device)

    # Update the last-seen timestamp
    device.last_seen = now
    db.commit()

    # ------------------------------------------------------------------
    # Persist foreground context to the <device_id>.json file
    # ------------------------------------------------------------------
    filename = f"{device.deviceId}.json"
    file_entry = db.query(DBFile).filter(
        DBFile.userId == user.userId,
        DBFile.filename == filename
    ).first()

    if file_entry and file_entry.content:
        try:
            data = json.loads(file_entry.content.decode("utf-8"))
        except Exception:
            data = {"events": []}
    else:
        data = {
            "deviceId": device.deviceId,
            "device_name": device_name,
            "device_type": device_type,
            "events": []
        }

    # Append the current foreground information as a new event
    data.setdefault("events", []).append({
        "timestamp": now.isoformat(),
        "current_app": current_app,
        "current_page": current_page,
        "current_url": current_url
    })

    updated_bytes = json.dumps(data).encode("utf-8")

    if file_entry:
        file_entry.content = updated_bytes
        file_entry.size = len(updated_bytes)
        file_entry.file_hash = compute_sha256(updated_bytes)
        file_entry.uploaded_at = now
    else:
        new_file = DBFile(
            filename=filename,
            userId=user.userId,
            size=len(updated_bytes),
            content=updated_bytes,
            file_hash=compute_sha256(updated_bytes),
            content_type="application/json",
            uploaded_at=now
        )
        db.add(new_file)

    db.commit()

    return {
        "message": "Device heartbeat received and state updated",
        "deviceId": device.deviceId,
        "device_uuid": device.device_uuid,
        "last_seen": device.last_seen.isoformat()
    }


@router.post("/device/logout")
async def device_logout(
    device_id: str = Form(None),
    device_name: str = Form(None),
    user: User = Depends(get_current_user),
    db: Session = Depends(get_db)
):
    # Resolve device record prioritising device_uuid when supplied
    device = None
    if device_id:
        device = db.query(Device).filter(
            Device.userId == user.userId,
            Device.device_uuid == device_id
        ).first()

    if not device and device_name:
        device = db.query(Device).filter(
            Device.userId == user.userId,
            Device.device_name == device_name
        ).first()

    if device:
        # Mark device as offline by moving last_seen outside the online threshold
        offline_time = datetime.utcnow() - timedelta(minutes=10)
        device.last_seen = offline_time
        logger.info(f"[device_logout] Marked device '{device.device_name}' as offline at {offline_time.isoformat()}")
        db.commit()

    return {
        "status": "logged out",
        "deviceId": device.deviceId if device else None,
        "device_uuid": device.device_uuid if device else None,
    }


@router.get("/devices")
async def list_devices(user: User = Depends(get_current_user), db: Session = Depends(get_db)):
    """List all devices registered for the authenticated user.

    A device is considered **online** if its `last_seen` timestamp is within
    the last five minutes. Otherwise, it's treated as offline.
    """
    try:
        threshold = datetime.utcnow() - timedelta(minutes=5)
        devices = db.query(Device).filter(Device.userId == user.userId).all()

        device_list = []
        for device in devices:
            online = bool(device.last_seen and device.last_seen > threshold)
            device_list.append({
                "deviceId": device.deviceId,
                "name": device.device_name,
                "type": device.device_type,
                "last_seen": device.last_seen.isoformat() if device.last_seen else None,
                "online": online,
            })

        return {"devices": device_list, "count": len(device_list)}

    except Exception as e:
        log_error(f"Error listing devices: {str(e)}", exc=e, endpoint="/devices")
        raise HTTPException(status_code=500, detail="Error listing devices")


# --- Twilio Webhook Endpoints ---

<<<<<<< HEAD
@router.post("/webhooks/twilio/incoming-message")
async def handle_twilio_incoming_message(request: Request, From: str = Form(...), Body: str = Form(...), db: Session = Depends(get_db)):
=======
@router.post("/api/webhooks/twilio/incoming-message")
async def handle_twilio_incoming_message(
    request: Request, 
    db: Session = Depends(get_db)
):
>>>>>>> c710e57b
    """
    Handles incoming SMS messages from Twilio, processes them via AI, and sends a reply.
    Twilio sends data as 'application/x-www-form-urlencoded'.
    """
    client_host = request.client.host if request.client else "unknown_client"
<<<<<<< HEAD
    endpoint_name = "/webhooks/twilio/incoming-message"
    log_request_start(endpoint_name, "POST", dict(request.headers), client_host)
    #logger.info(f"[{endpoint_name}] Twilio Incoming SMS from {From}: {Body}")

    normalized_from_number_str = re.sub(r'\D', '', From)
    user_query_text = Body
    found_user: Optional[User] = None

    if not normalized_from_number_str:
        #logger.warning(f"[{endpoint_name}] Received empty or invalid 'From' number: {From}. Cannot look up user.")
        twiml_response = "<Response><Message>Sorry, we could not identify your phone number.</Message></Response>"
        log_response(200, twiml_response, endpoint_name)
        return Response(content=twiml_response, media_type="application/xml", status_code=200)

    phone_number_to_lookup = None

=======
    endpoint_name = "/api/webhooks/twilio/incoming-message"
    
    # Initialize variables
    user_query_text = ""
    found_user = None
    normalized_from_number_str = ""
    From = ""
    
>>>>>>> c710e57b
    try:
        # Log the incoming request
        logger.info(f"[{endpoint_name}] Received request from {client_host}")
        
        # Get form data
        form_data = await request.form()
        logger.info(f"[{endpoint_name}] Raw form data: {dict(form_data)}")
        
        # Extract required fields
        From = form_data.get('From', '')
        Body = form_data.get('Body', '')
        logger.info(f"[{endpoint_name}] From: {From}, Body: {Body}")
        
        if not From:
            logger.warning(f"[{endpoint_name}] Missing 'From' parameter in request")
            return Response(
                content="<Response><Message>Error: Missing sender information</Message></Response>",
                media_type="application/xml",
                status_code=400
            )
            
        # Normalize phone number
        normalized_from_number_str = re.sub(r'\D', '', From)
        if not normalized_from_number_str:
            logger.warning(f"[{endpoint_name}] Could not extract phone number from: {From}")
            return Response(
                content="<Response><Message>Sorry, we could not identify your phone number.</Message></Response>",
                media_type="application/xml",
                status_code=200
            )

        # Look up user by phone number
        logger.info(f"[{endpoint_name}] Looking up user with phone number: {normalized_from_number_str}")
        try:
            phone_number_to_lookup = int(normalized_from_number_str)
            found_user = db.query(User).filter(User.phone_number == phone_number_to_lookup).first()
        except ValueError as ve:
            logger.error(f"[{endpoint_name}] Invalid phone number format: {normalized_from_number_str}", exc_info=True)
            return Response(
                content="<Response><Message>Invalid phone number format.</Message></Response>",
                media_type="application/xml",
                status_code=200
            )
        
        if not found_user:
            logger.info(f"[{endpoint_name}] No user found for number: {normalized_from_number_str}")
            return Response(
                content="<Response><Message>Sorry, we couldn't find an account with this phone number.</Message></Response>",
                media_type="application/xml",
                status_code=200
            )
            
        logger.info(f"[{endpoint_name}] Found user: {found_user.username} (ID: {found_user.userId})")
        
        # Extract the message body which contains the user's query
        user_query_text = Body.strip() if Body else ""
        
        if not user_query_text:
            logger.warning(f"[{endpoint_name}] Empty message body from user {found_user.userId}")
            return Response(
                content="<Response><Message>Please provide a message with your query.</Message></Response>",
                media_type="application/xml",
                status_code=200
            )
            
    except Exception as e:
        logger.error(f"[{endpoint_name}] Unexpected error during request processing: {str(e)}", exc_info=True)
        return Response(
            content="<Response><Message>An unexpected error occurred. Please try again later.</Message></Response>",
            media_type="application/xml",
            status_code=500
        )
    
    # If we get here, we have a valid user and query text
    try:
        # Generate a chat ID for SMS conversations
        chat_id = f"sms_{found_user.userId}_{int(datetime.utcnow().timestamp())}"
        logger.info(f"[{endpoint_name}] Generated chat_id: {chat_id}")
        
        try:
            # Create a new query record in the database
            logger.info(f"[{endpoint_name}] Creating new query record in database")
            db_query = Query(
                userId=found_user.userId,
                chatId=chat_id,
                query_text=user_query_text
            )
            db.add(db_query)
            db.commit()
            db.refresh(db_query)
            logger.info(f"[{endpoint_name}] Successfully created query with ID: {db_query.queryId}")
            log_ai_call(user_query_text, "default_sms_model", endpoint_name)
        except Exception as e:
            logger.error(f"[{endpoint_name}] Error creating query record: {str(e)}", exc_info=True)
            raise

        # Initialize memory managers with default content if files don't exist
        logger.info(f"[{endpoint_name}] Initializing memory managers")
        short_term_memory = ShortTermMemoryManager()
        long_term_memory = LongTermMemoryManager()
        
        # Try to load existing memory files if they exist
        try:
            logger.info(f"[{endpoint_name}] Attempting to load memory files for user {found_user.userId}")
            
            shortterm_file_db = db.query(DBFile).filter(
                DBFile.userId == found_user.userId, 
                DBFile.filename == "short_term_memory.json"
            ).first()
            logger.debug(f"[{endpoint_name}] Short-term memory file found: {shortterm_file_db is not None}")
            
            longterm_file_db = db.query(DBFile).filter(
                DBFile.userId == found_user.userId, 
                DBFile.filename == "long_term_memory.json"
            ).first()
            logger.debug(f"[{endpoint_name}] Long-term memory file found: {longterm_file_db is not None}")
            
            if shortterm_file_db and shortterm_file_db.content:
                logger.debug(f"[{endpoint_name}] Loading short-term memory content")
                shortterm_content = json.loads(shortterm_file_db.content.decode('utf-8'))
                short_term_memory = ShortTermMemoryManager(memory_content=shortterm_content)
                logger.info(f"[{endpoint_name}] Successfully loaded short-term memory")
            else:
                logger.info(f"[{endpoint_name}] No short-term memory content found, using default")
                
            if longterm_file_db and longterm_file_db.content:
                logger.debug(f"[{endpoint_name}] Loading long-term memory content")
                longterm_content = json.loads(longterm_file_db.content.decode('utf-8'))
                long_term_memory = LongTermMemoryManager(memory_content=longterm_content)
                logger.info(f"[{endpoint_name}] Successfully loaded long-term memory")
            else:
                logger.info(f"[{endpoint_name}] No long-term memory content found, using default")
                
        except json.JSONDecodeError as je:
            logger.error(f"[{endpoint_name}] JSON decode error in memory files: {str(je)}", exc_info=True)
            logger.error(f"[{endpoint_name}] Short-term content (truncated): {str(shortterm_file_db.content)[:200] if shortterm_file_db and shortterm_file_db.content else 'None'}")
            logger.error(f"[{endpoint_name}] Long-term content (truncated): {str(longterm_file_db.content)[:200] if longterm_file_db and longterm_file_db.content else 'None'}")
        except Exception as e:
            logger.error(f"[{endpoint_name}] Error loading memory files: {str(e)}", exc_info=True)
            logger.error(f"[{endpoint_name}] Error type: {type(e).__name__}")
            logger.error(f"[{endpoint_name}] Error args: {e.args}")

        try:
            aux_data = {
                "username": found_user.username,
                "user_id": found_user.userId,
                "chat_id": chat_id,
                "query_id": db_query.queryId,
                "client_info": {
                    "max_tokens": 1024,
                    "temperature": 0.7
                }
            }
            logger.info(f"[{endpoint_name}] Created aux_data: {json.dumps(aux_data, default=str)}")
        except Exception as e:
            logger.error(f"[{endpoint_name}] Error creating aux_data: {str(e)}", exc_info=True)
            raise
        
        # references = read_references()

        try:
            logger.info(f"[{endpoint_name}] Calling AI query handler with query: {user_query_text}")
            ai_response = ai_query_handler.query_openai(
                query=user_query_text,
                long_term_memory=long_term_memory,
                short_term_memory=short_term_memory,
                aux_data=aux_data,
                max_tokens=aux_data["client_info"]["max_tokens"],
                temperature=aux_data["client_info"]["temperature"],
                # references=references,
            )
            logger.info(f"[{endpoint_name}] Successfully received AI response")
            log_ai_response(ai_response, endpoint_name)
        except Exception as e:
            logger.error(f"[{endpoint_name}] Error in AI query handler: {str(e)}", exc_info=True)
            logger.error(f"[{endpoint_name}] Error type: {type(e).__name__}")
            logger.error(f"[{endpoint_name}] Error args: {e.args}")
            raise

        try:
            db_query.response = ai_response # Store AI response
            db.commit()
            logger.info(f"[{endpoint_name}] Successfully updated query with AI response")
        except Exception as e:
            logger.error(f"[{endpoint_name}] Error updating query with response: {str(e)}", exc_info=True)
            db.rollback()
            raise

        if not ai_response.startswith("Error:"):
            summary = ai_query_handler.summarize_conversation(user_query_text, ai_response)
            updated_ltm = ai_query_handler.update_memory(user_query_text, ai_response, long_term_memory)

            current_conversations = shortterm_content.get("conversations", [])
            shortterm_content["conversations"] = current_conversations + [{
                "query": user_query_text, "response": ai_response, "summary": summary
            }]

            # limit conversations to 20
            if len(shortterm_content["conversations"]) > 20:
                shortterm_content["conversations"] = shortterm_content["conversations"][-20:]
            
            
            if shortterm_file_db:
                shortterm_file_db.content = json.dumps(shortterm_content).encode('utf-8')
                shortterm_file_db.size = len(shortterm_file_db.content)
            else: # Should not happen if user registration creates it
                #logger.warning(f"[{endpoint_name}] short_term_memory.json not found for user {user.userId}, creating new.")
                # Create if missing logic might be needed here
                pass 

            if updated_ltm and longterm_file_db:
                longterm_file_db.content = json.dumps(long_term_memory.get_content()).encode('utf-8')
                longterm_file_db.size = len(longterm_file_db.content)
                db.add(longterm_file_db)
            db.commit()
        
        twiml_reply = f"<Response><Message>{ai_response}</Message></Response>"
        log_response(200, "TwiML reply sent", endpoint_name)
        return Response(content=twiml_reply, media_type="application/xml", status_code=200)

    except Exception as e:
        #logger.error(f"[{endpoint_name}] Error processing AI query for SMS: {e}", exc_info=True)
        db.rollback() # Rollback any partial DB changes on error
        twiml_error_reply = "<Response><Message>Sorry, an internal error occurred while processing your message.</Message></Response>"
        return Response(content=twiml_error_reply, media_type="application/xml", status_code=500)


<<<<<<< HEAD
@router.post("/webhooks/twilio/message-status")
async def handle_twilio_message_status(request: Request, MessageSid: str = Form(...), MessageStatus: str = Form(...)):
=======
@router.post("/api/webhooks/twilio/message-status")
async def handle_twilio_message_status(
    request: Request, 
    MessageSid: str = Form(...), 
    MessageStatus: str = Form(...),
    To: str = Form(None),
    From: str = Form(None),
    ErrorCode: str = Form(None)
):
>>>>>>> c710e57b
    """
    Handles delivery status updates for outbound messages from Twilio.
    
    Args:
        MessageSid: The unique ID of the message
        MessageStatus: The delivery status (queued, failed, sent, delivered, etc.)
        To: The recipient's phone number
        From: The sender's phone number
        ErrorCode: Error code if message failed to deliver
    """
    endpoint_name = "/api/webhooks/twilio/message-status"
    client_host = request.client.host if request.client else "unknown_client"
<<<<<<< HEAD
    log_request_start("/webhooks/twilio/message-status", "POST", dict(request.headers), client_host)
    #logger.info(f"[/webhooks/twilio/message-status] Twilio Message SID {MessageSid} status: {MessageStatus}")
    
    # --- Your logic here to update message status in your DB ---
    
    log_response(200, "OK", "/webhooks/twilio/message-status")
    return Response(status_code=200)
=======
    
    try:
        log_request_start(endpoint_name, "POST", dict(request.headers), client_host)
        
        # Log the message status update
        log_info(
            f"Twilio message status update - SID: {MessageSid}, "
            f"Status: {MessageStatus}, To: {To}, From: {From}, "
            f"Error: {ErrorCode if ErrorCode else 'None'}",
            endpoint=endpoint_name
        )
        
        # Here you could update your database with the message status
        # For example:
        # update_message_status_in_db(MessageSid, MessageStatus, error_code=ErrorCode)
        
        # Log successful processing
        log_response(200, "Message status updated", endpoint_name)
        return Response(status_code=200)
        
    except Exception as e:
        log_error(
            f"Error processing message status update - SID: {MessageSid}, Error: {str(e)}",
            exc=e,
            endpoint=endpoint_name
        )
        # Even if there's an error processing the status update,
        # we should still return 200 to acknowledge receipt to Twilio
        return Response(status_code=200)
>>>>>>> c710e57b



@router.post("/webhooks/twilio/incoming-call")
async def handle_twilio_incoming_call(
    request: Request,
    From: str = Form(...),
    db: Session = Depends(get_db)
):
    normalized_from = re.sub(r"\D", "", From)
    user = db.query(User).filter(User.phone_number == int(normalized_from)).first() if normalized_from.isdigit() else None

    if not user:
        twiml = """
        <Response>
            <Say voice="alice">Sorry, you are not recognized by Gad.</Say>
            <Hangup/>
        </Response>
        """
        return Response(content=twiml.strip(), media_type="application/xml", status_code=200)

    username = user.username

    twiml = f"""
    <Response>
        <Say voice="alice">Hi {username}, how can I help you today?</Say>
        <Record 
            action="/webhooks/twilio/incoming-call" 
            transcribe="true"
            transcribeCallback="/webhooks/twilio/transcription-callback"
            maxLength="30"
            timeout="5"
            playBeep="true" />
    </Response>
    """
    return Response(content=twiml.strip(), media_type="application/xml", status_code=200)


@router.post("/webhooks/twilio/transcription-callback")
async def handle_transcription_callback(
    request: Request,
    From: str = Form(...),
    TranscriptionText: str = Form(...),
    RecordingUrl: str = Form(None),
    db: Session = Depends(get_db)
):
    normalized_from = re.sub(r"\D", "", From)
    user = db.query(User).filter(User.phone_number == int(normalized_from)).first() if normalized_from.isdigit() else None

    if not user:
        return Response(status_code=204)

    chat_id = f"voice_{normalized_from}"
    user_transcript = TranscriptionText

    # Save query
    db_query = Query(userId=user.userId, chatId=chat_id, query_text=user_transcript)
    db.add(db_query)
    db.commit()
    db.refresh(db_query)

    # Load memory
    shortterm = db.query(DBFile).filter(DBFile.userId == user.userId, DBFile.filename == "short_term_memory.json").first()
    longterm = db.query(DBFile).filter(DBFile.userId == user.userId, DBFile.filename == "long_term_memory.json").first()
    short_content = json.loads(shortterm.content.decode('utf-8')) if shortterm and shortterm.content else {}
    long_content = json.loads(longterm.content.decode('utf-8')) if longterm and longterm.content else {}

    short_term_memory = ShortTermMemoryManager(memory_content=short_content)
    long_term_memory = LongTermMemoryManager(memory_content=long_content)

    aux_data = {
        "username": user.username,
        "user_id": user.userId,
        "chat_id": chat_id,
        "query_id": db_query.queryId,
        "client_info": {"max_tokens": 256, "temperature": 0.5}
    }

    ai_response = ai_query_handler.query_openai(
        query=user_transcript,
        long_term_memory=long_term_memory,
        short_term_memory=short_term_memory,
        aux_data=aux_data,
        max_tokens=256,
        temperature=0.5,
    )

    db_query.response = ai_response
    db.commit()

    summary = ai_query_handler.summarize_conversation(user_transcript, ai_response)
    short_content.setdefault("conversations", []).append({
        "query": user_transcript, "response": ai_response, "summary": summary
    })
    if shortterm:
        shortterm.content = json.dumps(short_content).encode('utf-8')
        shortterm.size = len(shortterm.content)
        db.commit()

    # Optionally send an SMS response or set up Twilio to redirect for the next round
    # Or ignore (Twilio will just hang up or timeout)
    return Response(status_code=200)



# send_twilio_message has been moved to services.py<|MERGE_RESOLUTION|>--- conflicted
+++ resolved
@@ -1157,28 +1157,36 @@
 
 # --- Twilio Webhook Endpoints ---
 
-<<<<<<< HEAD
-@router.post("/webhooks/twilio/incoming-message")
-async def handle_twilio_incoming_message(request: Request, From: str = Form(...), Body: str = Form(...), db: Session = Depends(get_db)):
-=======
-@router.post("/api/webhooks/twilio/incoming-message")
+@router.post("/twilio/message")
 async def handle_twilio_incoming_message(
     request: Request, 
+    From: str = Form(None), 
+    Body: str = Form(""),
     db: Session = Depends(get_db)
 ):
->>>>>>> c710e57b
+    """Handle incoming SMS messages from Twilio and respond with AI-generated text.
+    
+    Args:
+        request: The incoming HTTP request
+        From: The sender's phone number (from Twilio form data)
+        Body: The message body (from Twilio form data)
+        db: Database session
     """
-    Handles incoming SMS messages from Twilio, processes them via AI, and sends a reply.
-    Twilio sends data as 'application/x-www-form-urlencoded'.
-    """
+    # If From/Body not provided as parameters, try to get from form data
+    form_data = await request.form()
+    from_number = From or form_data.get("From")
+    message_body = Body or form_data.get("Body", "")
+    
+    if not from_number:
+        raise HTTPException(status_code=400, detail="Missing 'From' parameter")
+        
     client_host = request.client.host if request.client else "unknown_client"
-<<<<<<< HEAD
-    endpoint_name = "/webhooks/twilio/incoming-message"
+    endpoint_name = "/twilio/message"
     log_request_start(endpoint_name, "POST", dict(request.headers), client_host)
     #logger.info(f"[{endpoint_name}] Twilio Incoming SMS from {From}: {Body}")
 
-    normalized_from_number_str = re.sub(r'\D', '', From)
-    user_query_text = Body
+    normalized_from_number_str = re.sub(r'\D', '', from_number)
+    user_query_text = message_body
     found_user: Optional[User] = None
 
     if not normalized_from_number_str:
@@ -1186,49 +1194,6 @@
         twiml_response = "<Response><Message>Sorry, we could not identify your phone number.</Message></Response>"
         log_response(200, twiml_response, endpoint_name)
         return Response(content=twiml_response, media_type="application/xml", status_code=200)
-
-    phone_number_to_lookup = None
-
-=======
-    endpoint_name = "/api/webhooks/twilio/incoming-message"
-    
-    # Initialize variables
-    user_query_text = ""
-    found_user = None
-    normalized_from_number_str = ""
-    From = ""
-    
->>>>>>> c710e57b
-    try:
-        # Log the incoming request
-        logger.info(f"[{endpoint_name}] Received request from {client_host}")
-        
-        # Get form data
-        form_data = await request.form()
-        logger.info(f"[{endpoint_name}] Raw form data: {dict(form_data)}")
-        
-        # Extract required fields
-        From = form_data.get('From', '')
-        Body = form_data.get('Body', '')
-        logger.info(f"[{endpoint_name}] From: {From}, Body: {Body}")
-        
-        if not From:
-            logger.warning(f"[{endpoint_name}] Missing 'From' parameter in request")
-            return Response(
-                content="<Response><Message>Error: Missing sender information</Message></Response>",
-                media_type="application/xml",
-                status_code=400
-            )
-            
-        # Normalize phone number
-        normalized_from_number_str = re.sub(r'\D', '', From)
-        if not normalized_from_number_str:
-            logger.warning(f"[{endpoint_name}] Could not extract phone number from: {From}")
-            return Response(
-                content="<Response><Message>Sorry, we could not identify your phone number.</Message></Response>",
-                media_type="application/xml",
-                status_code=200
-            )
 
         # Look up user by phone number
         logger.info(f"[{endpoint_name}] Looking up user with phone number: {normalized_from_number_str}")
@@ -1254,7 +1219,7 @@
         logger.info(f"[{endpoint_name}] Found user: {found_user.username} (ID: {found_user.userId})")
         
         # Extract the message body which contains the user's query
-        user_query_text = Body.strip() if Body else ""
+        user_query_text = message_body.strip() if message_body else ""
         
         if not user_query_text:
             logger.warning(f"[{endpoint_name}] Empty message body from user {found_user.userId}")
@@ -1426,11 +1391,7 @@
         return Response(content=twiml_error_reply, media_type="application/xml", status_code=500)
 
 
-<<<<<<< HEAD
-@router.post("/webhooks/twilio/message-status")
-async def handle_twilio_message_status(request: Request, MessageSid: str = Form(...), MessageStatus: str = Form(...)):
-=======
-@router.post("/api/webhooks/twilio/message-status")
+@router.post("/twilio/status")
 async def handle_twilio_message_status(
     request: Request, 
     MessageSid: str = Form(...), 
@@ -1439,58 +1400,29 @@
     From: str = Form(None),
     ErrorCode: str = Form(None)
 ):
->>>>>>> c710e57b
+    """Handle message status callbacks from Twilio.
+    
+    Args:
+        request: The incoming HTTP request
+        MessageSid: The unique ID of the message
+        MessageStatus: The delivery status of the message
+        To: The recipient phone number (optional)
+        From: The sender phone number (optional)
+        ErrorCode: Error code if message failed (optional)
     """
-    Handles delivery status updates for outbound messages from Twilio.
-    
-    Args:
-        MessageSid: The unique ID of the message
-        MessageStatus: The delivery status (queued, failed, sent, delivered, etc.)
-        To: The recipient's phone number
-        From: The sender's phone number
-        ErrorCode: Error code if message failed to deliver
-    """
-    endpoint_name = "/api/webhooks/twilio/message-status"
+    endpoint = "/twilio/status"
     client_host = request.client.host if request.client else "unknown_client"
-<<<<<<< HEAD
-    log_request_start("/webhooks/twilio/message-status", "POST", dict(request.headers), client_host)
-    #logger.info(f"[/webhooks/twilio/message-status] Twilio Message SID {MessageSid} status: {MessageStatus}")
-    
-    # --- Your logic here to update message status in your DB ---
-    
-    log_response(200, "OK", "/webhooks/twilio/message-status")
-    return Response(status_code=200)
-=======
-    
-    try:
-        log_request_start(endpoint_name, "POST", dict(request.headers), client_host)
-        
-        # Log the message status update
-        log_info(
-            f"Twilio message status update - SID: {MessageSid}, "
-            f"Status: {MessageStatus}, To: {To}, From: {From}, "
-            f"Error: {ErrorCode if ErrorCode else 'None'}",
-            endpoint=endpoint_name
-        )
-        
-        # Here you could update your database with the message status
-        # For example:
-        # update_message_status_in_db(MessageSid, MessageStatus, error_code=ErrorCode)
-        
-        # Log successful processing
-        log_response(200, "Message status updated", endpoint_name)
-        return Response(status_code=200)
-        
-    except Exception as e:
-        log_error(
-            f"Error processing message status update - SID: {MessageSid}, Error: {str(e)}",
-            exc=e,
-            endpoint=endpoint_name
-        )
-        # Even if there's an error processing the status update,
-        # we should still return 200 to acknowledge receipt to Twilio
-        return Response(status_code=200)
->>>>>>> c710e57b
+    log_request_start(endpoint, "POST", dict(request.headers), client_host)
+    
+    # Log the status update
+    logger.info(f"Twilio Message Status Update - SID: {MessageSid}, Status: {MessageStatus}")
+    
+    # If there's an error code, log it as an error
+    if ErrorCode:
+        logger.error(f"Message {MessageSid} failed with error code: {ErrorCode}")
+    
+    log_response(200, "OK", "/twilio/status")
+    return {"status": "ok"}
 
 
 
